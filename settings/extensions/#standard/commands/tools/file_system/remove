--- conflicted
+++ resolved
@@ -5,13 +5,7 @@
 
 if [ -f "$1" ]
 then
-<<<<<<< HEAD
-    rm -fv "$1" | sed -e 's/^removed (directory )?'"'"'?'"'$(escape_sed_regex "$PROJECTR_FOLDER")"'/removed ./'
-else
-    rm -rfv "$1" | sed 's/^removed (directory )?'"'"'?'"'$(escape_sed_regex "$PROJECTR_FOLDER")"'/removed ./'
-=======
     rm -fv "$1" | sed -e 's/^removed (directory )?'"'$(escape_sed_regex "$FORNIX_FOLDER")"'/removed ./'
 else
     rm -rfv "$1" | sed 's/^removed (directory )?'"'$(escape_sed_regex "$FORNIX_FOLDER")"'/removed ./'
->>>>>>> 4d784ab3
 fi