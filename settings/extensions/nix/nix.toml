# 
# how to add packages?
# 
    # you can search for them here: https://search.nixos.org/packages
    #
    # if you find a package like: nixpkg.python38Packages.setuptools
    # then add a section like this:
    #    [[packages]]
    #    load = [ "python38Packages", "setuptools",]
    # 
    # if you need a specific version 
    # search for the package (e.g. "setuptools") on here: https://lazamar.co.uk/nix-versions/
    # each version will have a long hash like "3f50332bc4913a56ad216ca01f5d0bd24277a6b2" 
    # (which is a commit on the nixpkg repo)
    # once you copy the hash, you can add the package below like
    # 
    #    [[packages]]
    #    load = [ "python38Packages", "setuptools",]
    #    from = "3f50332bc4913a56ad216ca01f5d0bd24277a6b2"
    

<<<<<<< HEAD
[[packages]]
load = [ "nodejs",]

[[packages]]
load = [ "poetry",]
from = "3f50332bc4913a56ad216ca01f5d0bd24277a6b2"
=======
# 
# Python
# 
>>>>>>> 944725a7

[[packages]]
load = [ "python38",]
from = "3f50332bc4913a56ad216ca01f5d0bd24277a6b2"

[[packages]]
load = [ "python38Packages", "setuptools",]
from = "3f50332bc4913a56ad216ca01f5d0bd24277a6b2"

[[packages]]
load = [ "python38Packages", "pip",]
from = "3f50332bc4913a56ad216ca01f5d0bd24277a6b2"

[[packages]]
load = [ "python38Packages", "virtualenv",]
from = "3f50332bc4913a56ad216ca01f5d0bd24277a6b2"

[[packages]]
load = [ "python38Packages", "wheel",]
from = "3f50332bc4913a56ad216ca01f5d0bd24277a6b2"

[[packages]]
load = [ "poetry",]
from = "3f50332bc4913a56ad216ca01f5d0bd24277a6b2"

# 
# 
# 
# Need-to-build-from-source tools
#
# 
# 
# Note: most projects need these, 
# and if you need them for one project nix has a shared-memory
# so needing them for one project is the same as needing them for 
# all your projects
# comment these out in a situation such as deploying a project 
# to a minimal server that doesn't need C/C++ build tools

# 
# Linux
# 
[[packages]]
load = [ "pkgconfig",]
asNativeBuildInput = true
onlyIf = [ [ "stdenv", "isLinux",],]

[[packages]]
load = [ "libconfig",]
asNativeBuildInput = true
onlyIf = [ [ "stdenv", "isLinux",],]

[[packages]]
load = [ "cmake",]
asNativeBuildInput = true
onlyIf = [ [ "stdenv", "isLinux",],]

[[packages]]
load = [ "stdenv", "cc",]
onlyIf = [ [ "stdenv", "isLinux",],]

# 
# Mac
# 
[[packages]]
load = [ "xcbuild",]
asNativeBuildInput = true
onlyIf = [ [ "stdenv", "isDarwin",],]

[[packages]]
load = [ "xcodebuild",]
asNativeBuildInput = true
onlyIf = [ [ "stdenv", "isDarwin",],]

[[packages]]
load = [ "darwin", "libobjc", ]
asNativeBuildInput = true
onlyIf = [ [ "stdenv", "isDarwin",],]

[[packages]]
load = [ "darwin", "apple_sdk", "frameworks", "CoreServices" ]
asNativeBuildInput = true
onlyIf = [ [ "stdenv", "isDarwin",],]

[[packages]]
load = [ "darwin", "apple_sdk", "frameworks", "CoreFoundation" ]
asNativeBuildInput = true
onlyIf = [ [ "stdenv", "isDarwin",],]

[[packages]]
load = [ "darwin", "apple_sdk", "frameworks", "Foundation" ]
asNativeBuildInput = true
onlyIf = [ [ "stdenv", "isDarwin",],]

[[packages]]
load = [ "darwin", "apple_sdk", "frameworks", "AVKit" ]
asNativeBuildInput = true
onlyIf = [ [ "stdenv", "isDarwin",],]

[[packages]]
load = [ "darwin", "apple_sdk", "frameworks", "AppKit" ]
asNativeBuildInput = true
onlyIf = [ [ "stdenv", "isDarwin",],]

[[packages]]
load = [ "darwin", "apple_sdk", "frameworks", "Accounts" ]
asNativeBuildInput = true
onlyIf = [ [ "stdenv", "isDarwin",],]

# 
# both often need
# 
[[packages]]
load = [ "gcc",]

[[packages]]
load = [ "libkrb5",]

# 
# 
# common dependencies
# 
# 

[[packages]]
load = [ "ncurses",]

[[packages]]
load = [ "openssh",]

# 
# 
# fancy command line tools
# 
# 
[[packages]]
load = [ "sd",]

[[packages]]
load = [ "dua",]

[[packages]]
load = [ "tealdeer",]

[[packages]]
load = [ "ytop",]
from = "a332da8588aeea4feb9359d23f58d95520899e3c"

[[packages]]
load = [ "exa",]

[[packages]]
load = [ "zsh",]

[[packages]]
load = [ "zsh-syntax-highlighting",]

[[packages]]
load = [ "oh-my-zsh",]

[[packages]]
load = [ "zsh-autosuggestions",]

[[packages]]
load = [ "spaceship-prompt",]

[[packages]]
load = [ "nnn",]

[[packages]]
load = [ "jq",]

#
#
# Basic Commandline tools
#
#

[[packages]]
load = [ "man",]

[[packages]]
load = [ "coreutils",]

[[packages]]
load = [ "ripgrep",]

[[packages]]
load = [ "which",]

[[packages]]
load = [ "git",]

[[packages]]
load = [ "colorls",]

[[packages]]
load = [ "tree",]

[[packages]]
load = [ "less",]

[[packages]]
load = [ "nano",]

[[packages]]
load = [ "findutils",]

[[packages]]
load = [ "unixtools", "arp",]

[[packages]]
load = [ "unixtools", "ifconfig",]

[[packages]]
load = [ "unixtools", "netstat",]

[[packages]]
load = [ "unixtools", "ping",]

[[packages]]
load = [ "unixtools", "route",]

[[packages]]
load = [ "unixtools", "col",]

[[packages]]
load = [ "unixtools", "column",]

[[packages]]
load = [ "unixtools", "fdisk",]

[[packages]]
load = [ "unixtools", "fsck",]

[[packages]]
load = [ "unixtools", "getconf",]

[[packages]]
load = [ "unixtools", "getent",]

[[packages]]
load = [ "unixtools", "getopt",]

[[packages]]
load = [ "unixtools", "hexdump",]

[[packages]]
load = [ "unixtools", "hostname",]

[[packages]]
load = [ "unixtools", "killall",]

[[packages]]
load = [ "unixtools", "locale",]

[[packages]]
load = [ "unixtools", "more",]

[[packages]]
load = [ "unixtools", "mount",]

[[packages]]
load = [ "unixtools", "ps",]

[[packages]]
load = [ "unixtools", "quota",]

[[packages]]
load = [ "unixtools", "script",]

[[packages]]
load = [ "unixtools", "sysctl",]

[[packages]]
load = [ "unixtools", "top",]

[[packages]]
load = [ "unixtools", "umount",]

[[packages]]
load = [ "unixtools", "whereis",]

[[packages]]
load = [ "unixtools", "write",]

[[packages]]
load = [ "unixtools", "xxd",]

[[packages]]
load = [ "nix",]<|MERGE_RESOLUTION|>--- conflicted
+++ resolved
@@ -17,20 +17,11 @@
     #    [[packages]]
     #    load = [ "python38Packages", "setuptools",]
     #    from = "3f50332bc4913a56ad216ca01f5d0bd24277a6b2"
-    
-
-<<<<<<< HEAD
-[[packages]]
-load = [ "nodejs",]
-
-[[packages]]
-load = [ "poetry",]
-from = "3f50332bc4913a56ad216ca01f5d0bd24277a6b2"
-=======
+
+
 # 
 # Python
 # 
->>>>>>> 944725a7
 
 [[packages]]
 load = [ "python38",]
