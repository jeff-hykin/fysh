# 
# how to add packages?
# 
    # you can search for them here: https://search.nixos.org/packages
    #
    # if you find a package like: nixpkg.python38Packages.setuptools
    # then add a section like this:
    #    [[packages]]
    #    load = [ "python38Packages", "setuptools",]
    # 
    # if you need a specific version 
    # search for the package (e.g. "setuptools") on here: https://lazamar.co.uk/nix-versions/
    # each version will have a long hash like "3f50332bc4913a56ad216ca01f5d0bd24277a6b2" 
    # (which is a commit on the nixpkg repo)
    # once you copy the hash, you can add the package below like
    # 
    #    [[packages]]
    #    load = [ "python38Packages", "setuptools",]
    #    from = "3f50332bc4913a56ad216ca01f5d0bd24277a6b2"
<<<<<<< HEAD
=======

# 
# Complex packages
# 
    # things such as platform-specific packages,
    # loading from a git repository,
    # or if you find an online solution that involves native build inputs
    # you can use the following advanced format
    # 
    #    [[packages]]
    #    load = [ "nixGLNvidia",]
    #    onlyIf = [ [ "stdenv", "isLinux",],] # for MacOS use: onlyIf = [ [ "stdenv", "isDarwin",],]
    #    # see https://discourse.nixos.org/t/opencv-with-cuda-in-nix-shell/7358/5
    #    from = { fetchGit = { url = "https://github.com/guibou/nixGL", rev = "7d6bc1b21316bab6cf4a6520c2639a11c25a220e" }, }
    # 
    # in general when looking at online forms, look at the shell.nix file
    # specifically look at the `# create a shell` and `main.packages.mkShell` part
    # and know that seeing `pkgs` online translates to `main.packages` inside the shell.nix file

>>>>>>> 3449ce2f

# 
# Node.js
# 
[[packages]]
# uncomment one of groups to pick your version

# version 16.2.0
# load = [ "nodejs",]
# from = "141439f6f11537ee349a58aaf97a5a5fc072365c" 

# version 15.14.0
# load = [ "nodejs",]
# from = "c92ca95afb5043bc6faa0d526460584eccff2277" 

# version 14.17.1
load = [ "nodejs",]
from = "860b56be91fb874d48e23a950815969a7b832fbc" 

# version 12.22.1
# load = [ "nodejs-12_x",]
# from = "860b56be91fb874d48e23a950815969a7b832fbc" 

# version 10.24.0
# load = [ "nodejs-10_x",] 
# from = "a765beccb52f30a30fee313fbae483693ffe200d" 

# 
# Python (because node-gyp depends on python)
# 

[[packages]]
load = [ "python38",]
from = "3f50332bc4913a56ad216ca01f5d0bd24277a6b2"

[[packages]]
load = [ "python38Packages", "setuptools",]
from = "3f50332bc4913a56ad216ca01f5d0bd24277a6b2"

[[packages]]
load = [ "python38Packages", "pip",]
from = "3f50332bc4913a56ad216ca01f5d0bd24277a6b2"

[[packages]]
load = [ "python38Packages", "virtualenv",]
from = "3f50332bc4913a56ad216ca01f5d0bd24277a6b2"

[[packages]]
load = [ "python38Packages", "wheel",]
from = "3f50332bc4913a56ad216ca01f5d0bd24277a6b2"

[[packages]]
load = [ "poetry",]
from = "3f50332bc4913a56ad216ca01f5d0bd24277a6b2"

# 
# 
# 
# Need-to-build-from-source tools
#
# 
# 
# Note: most projects need these, 
# and if you need them for one project nix has a shared-memory
# so needing them for one project is the same as needing them for 
# all your projects
# comment these out in a situation such as deploying a project 
# to a minimal server that doesn't need C/C++ build tools

# 
# Linux
# 
[[packages]]
load = [ "pkgconfig",]
asNativeBuildInput = true
onlyIf = [ [ "stdenv", "isLinux",],]

[[packages]]
load = [ "libconfig",]
asNativeBuildInput = true
onlyIf = [ [ "stdenv", "isLinux",],]

[[packages]]
load = [ "cmake",]
asNativeBuildInput = true
onlyIf = [ [ "stdenv", "isLinux",],]

[[packages]]
load = [ "stdenv", "cc",]
onlyIf = [ [ "stdenv", "isLinux",],]

# 
# Mac
# 
[[packages]]
load = [ "xcbuild",]
asNativeBuildInput = true
onlyIf = [ [ "stdenv", "isDarwin",],]

[[packages]]
load = [ "xcodebuild",]
asNativeBuildInput = true
onlyIf = [ [ "stdenv", "isDarwin",],]

[[packages]]
load = [ "darwin", "libobjc", ]
asNativeBuildInput = true
onlyIf = [ [ "stdenv", "isDarwin",],]

[[packages]]
load = [ "darwin", "apple_sdk", "frameworks", "CoreServices" ]
asNativeBuildInput = true
onlyIf = [ [ "stdenv", "isDarwin",],]

[[packages]]
load = [ "darwin", "apple_sdk", "frameworks", "CoreFoundation" ]
asNativeBuildInput = true
onlyIf = [ [ "stdenv", "isDarwin",],]

[[packages]]
load = [ "darwin", "apple_sdk", "frameworks", "Foundation" ]
asNativeBuildInput = true
onlyIf = [ [ "stdenv", "isDarwin",],]

[[packages]]
load = [ "darwin", "apple_sdk", "frameworks", "AVKit" ]
asNativeBuildInput = true
onlyIf = [ [ "stdenv", "isDarwin",],]

[[packages]]
load = [ "darwin", "apple_sdk", "frameworks", "AppKit" ]
asNativeBuildInput = true
onlyIf = [ [ "stdenv", "isDarwin",],]

[[packages]]
load = [ "darwin", "apple_sdk", "frameworks", "Accounts" ]
asNativeBuildInput = true
onlyIf = [ [ "stdenv", "isDarwin",],]

# 
# both often need
# 
[[packages]]
load = [ "gcc",]

[[packages]]
load = [ "libkrb5",]

# 
# 
# common dependencies
# 
# 

[[packages]]
load = [ "ncurses",]

[[packages]]
load = [ "openssh",]

# 
# 
# fancy command line tools
# 
# 
[[packages]]
load = [ "sd",]

[[packages]]
load = [ "dua",]

[[packages]]
load = [ "tealdeer",]

[[packages]]
load = [ "ytop",]
from = "a332da8588aeea4feb9359d23f58d95520899e3c"

[[packages]]
load = [ "exa",]

[[packages]]
load = [ "zsh",]

[[packages]]
load = [ "zsh-syntax-highlighting",]

[[packages]]
load = [ "oh-my-zsh",]

[[packages]]
load = [ "zsh-autosuggestions",]

[[packages]]
load = [ "spaceship-prompt",]

[[packages]]
load = [ "nnn",]

[[packages]]
load = [ "jq",]

#
#
# Basic Commandline tools
#
#

[[packages]]
load = [ "man",]

[[packages]]
load = [ "coreutils",]

[[packages]]
load = [ "ripgrep",]

[[packages]]
load = [ "which",]

[[packages]]
load = [ "git",]

[[packages]]
load = [ "colorls",]

[[packages]]
load = [ "tree",]

[[packages]]
load = [ "less",]

[[packages]]
load = [ "nano",]

[[packages]]
load = [ "findutils",]

[[packages]]
load = [ "unixtools", "arp",]

[[packages]]
load = [ "unixtools", "ifconfig",]

[[packages]]
load = [ "unixtools", "netstat",]

[[packages]]
load = [ "unixtools", "ping",]

[[packages]]
load = [ "unixtools", "route",]

[[packages]]
load = [ "unixtools", "col",]

[[packages]]
load = [ "unixtools", "column",]

[[packages]]
load = [ "unixtools", "fdisk",]

[[packages]]
load = [ "unixtools", "fsck",]

[[packages]]
load = [ "unixtools", "getconf",]

[[packages]]
load = [ "unixtools", "getent",]

[[packages]]
load = [ "unixtools", "getopt",]

[[packages]]
load = [ "unixtools", "hexdump",]

[[packages]]
load = [ "unixtools", "hostname",]

[[packages]]
load = [ "unixtools", "killall",]

[[packages]]
load = [ "unixtools", "locale",]

[[packages]]
load = [ "unixtools", "more",]

[[packages]]
load = [ "unixtools", "mount",]

[[packages]]
load = [ "unixtools", "ps",]

[[packages]]
load = [ "unixtools", "quota",]

[[packages]]
load = [ "unixtools", "script",]

[[packages]]
load = [ "unixtools", "sysctl",]

[[packages]]
load = [ "unixtools", "top",]

[[packages]]
load = [ "unixtools", "umount",]

[[packages]]
load = [ "unixtools", "whereis",]

[[packages]]
load = [ "unixtools", "write",]

[[packages]]
load = [ "unixtools", "xxd",]

[[packages]]
load = [ "nix",]<|MERGE_RESOLUTION|>--- conflicted
+++ resolved
@@ -17,8 +17,6 @@
     #    [[packages]]
     #    load = [ "python38Packages", "setuptools",]
     #    from = "3f50332bc4913a56ad216ca01f5d0bd24277a6b2"
-<<<<<<< HEAD
-=======
 
 # 
 # Complex packages
@@ -38,14 +36,12 @@
     # specifically look at the `# create a shell` and `main.packages.mkShell` part
     # and know that seeing `pkgs` online translates to `main.packages` inside the shell.nix file
 
->>>>>>> 3449ce2f
 
 # 
 # Node.js
 # 
-[[packages]]
 # uncomment one of groups to pick your version
-
+[[packages]]
 # version 16.2.0
 # load = [ "nodejs",]
 # from = "141439f6f11537ee349a58aaf97a5a5fc072365c" 
